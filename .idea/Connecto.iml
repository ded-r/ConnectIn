--- conflicted
+++ resolved
@@ -3,14 +3,9 @@
   <component name="NewModuleRootManager">
     <content url="file://$MODULE_DIR$">
       <sourceFolder url="file://$MODULE_DIR$/connectin-backend" isTestSource="false" />
-<<<<<<< HEAD
-    </content>
-    <orderEntry type="jdk" jdkName="Python 3.11" jdkType="Python SDK" />
-=======
       <sourceFolder url="file://$MODULE_DIR$/connectin-ml_service" isTestSource="false" />
     </content>
     <orderEntry type="jdk" jdkName="Python 3.9" jdkType="Python SDK" />
->>>>>>> f3cd96cd
     <orderEntry type="sourceFolder" forTests="false" />
   </component>
 </module>