--- conflicted
+++ resolved
@@ -1,12 +1,7 @@
 from sqlalchemy import Column, Integer, String, ForeignKey
 from sqlalchemy.orm import relationship
-<<<<<<< HEAD
-from app.models.base import Base
-from app.models.relations.associations import user_teams_association
-=======
 from .base import Base
 from .relations.associations import user_teams_association
->>>>>>> 266160f1
 
 class Team(Base):
     __tablename__ = "teams"
