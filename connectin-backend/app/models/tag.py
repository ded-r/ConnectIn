from sqlalchemy import Column, Integer, String, Table, ForeignKey
from sqlalchemy.orm import relationship
from .base import Base
<<<<<<< HEAD
from .relations.associations import project_tags_association, post_tags_association
=======
from .relations.associations import project_tags_association, post_tags_association, todo_tags_association
>>>>>>> 266160f1

class Tag(Base):
    __tablename__ = "tags"

    id = Column(Integer, primary_key=True, index=True)
    name = Column(String, unique=True, nullable=False)

    # ✅ Many-to-Many: Tags & Projects
    projects = relationship(
        "Project",
        secondary=project_tags_association,
        back_populates="tags"
    )

    # ✅ Many-to-Many: Tags & Posts (for project posts)
    posts = relationship(
        "Post",
        secondary=post_tags_association,
        back_populates="tags"
    )

    # Добавляем связь с Todo
    todos = relationship(
        "Todo",
        secondary=todo_tags_association,
        back_populates="tags"
    )

    def __repr__(self):
        return f"<Tag id={self.id} name={self.name}>"<|MERGE_RESOLUTION|>--- conflicted
+++ resolved
@@ -1,11 +1,7 @@
 from sqlalchemy import Column, Integer, String, Table, ForeignKey
 from sqlalchemy.orm import relationship
 from .base import Base
-<<<<<<< HEAD
-from .relations.associations import project_tags_association, post_tags_association
-=======
 from .relations.associations import project_tags_association, post_tags_association, todo_tags_association
->>>>>>> 266160f1
 
 class Tag(Base):
     __tablename__ = "tags"
