from datetime import datetime, timedelta
from typing import Optional

from fastapi import APIRouter, Depends, HTTPException, status, Request, Body
from fastapi.security import OAuth2PasswordRequestForm, OAuth2PasswordBearer
from fastapi.responses import RedirectResponse
from jose import JWTError, jwt
from slowapi import Limiter
from slowapi.util import get_remote_address
from sqlalchemy.orm import Session

# Импортируем схемы и модели
from app.schemas.user import UserCreate, UserOut
from app.models.blacklisted_token import BlacklistedToken
from app.models.user import User
from app.schemas.auth import TokenResponse  # Импортируем новую модель

# Импортируем утилиты: хэширование, проверку пароля, OAuth функции и логирование
from app.utils.auth import (
    hash_password,
    verify_password,
    generate_google_login_url,
    handle_google_callback,
    generate_github_login_url,
    get_github_user_info,
    oauth
)
from app.utils.logger import get_logger
from app.database.connection import get_db
from app.core.config import settings

# Инициализация роутера и OAuth2 схемы
router = APIRouter()
oauth2_scheme = OAuth2PasswordBearer(tokenUrl="login")

# Настройка для JWT
SECRET_KEY = settings.SECRET_KEY
ALGORITHM = "HS256"
ACCESS_TOKEN_EXPIRE_MINUTES = 30  # JWT действует 30 минут
REFRESH_TOKEN_EXPIRE_DAYS = 30    # Refresh токен действует 30 дней

# URL фронтенда (замени на свой реальный URL)
FRONTEND_URL = "http://127.0.0.1:8000"  # Например, главная страница фронтенда

# Инициализируем логгер
logger = get_logger(__name__)

# Лимитер для ограничения запросов
limiter = Limiter(key_func=get_remote_address)

# Функция для создания JWT-токенов
def create_jwt_token(subject: str, expire_delta: timedelta):
    expire = datetime.utcnow() + expire_delta
    payload = {"sub": subject,
               "exp": expire
               }
    return jwt.encode(payload, SECRET_KEY, algorithm=ALGORITHM)

# Функция для создания access токена
def create_access_token(user: User):
    expire_delta = timedelta(minutes=ACCESS_TOKEN_EXPIRE_MINUTES)
    return create_jwt_token(user.email, expire_delta)

# Функция для создания refresh токена
def create_refresh_token(user: User):
    expire_delta = timedelta(days=REFRESH_TOKEN_EXPIRE_DAYS)
    return create_jwt_token(user.email, expire_delta)

# Функция для установки токенов в куки и редиректа
def set_auth_cookies(response: RedirectResponse, access_token: str, refresh_token: str):
    """
    Устанавливает JWT-токены в куки.
    """
    response.set_cookie(
        key="access_token",
        value=access_token,
        httponly=True,
        secure=True,
        samesite="lax",
        max_age=ACCESS_TOKEN_EXPIRE_MINUTES * 60
    )
    response.set_cookie(
        key="refresh_token",
        value=refresh_token,
        httponly=True,
        secure=True,
        samesite="lax",
        max_age=REFRESH_TOKEN_EXPIRE_DAYS * 24 * 60 * 60
    )

# Генерация уникального username
def generate_unique_username(base_username: str, db: Session) -> str:
    """
    Генерирует уникальный username, добавляя суффикс, если базовый username занят.
    """
    username = base_username
    counter = 1
    while db.query(User).filter(User.username == username).first():
        username = f"{base_username}_{counter}"
        counter += 1
    return username

# Функция для получения текущего пользователя по токену
async def get_current_user(token: str = Depends(oauth2_scheme), db: Session = Depends(get_db)) -> User:
    """
    Извлекает текущего пользователя из JWT-токена.
    """
    credentials_exception = HTTPException(
        status_code=status.HTTP_401_UNAUTHORIZED,
        detail="Неверные учетные данные или токен истёк",
        headers={"WWW-Authenticate": "Bearer"},
    )
    try:
        payload = jwt.decode(token, SECRET_KEY, algorithms=[ALGORITHM])
        email: str = payload.get("sub")
        if not email:
            raise credentials_exception
    except JWTError:
        raise credentials_exception

    user = db.query(User).filter(User.email == email).first()
    if not user:
        raise HTTPException(
            status_code=status.HTTP_404_NOT_FOUND,
            detail="Пользователь не найден"
        )
    return user

# ---------------------- Регистрация и Логин ----------------------

@router.post("/register", response_model=UserOut, summary="Создать аккаунт")
def register_user(user_data: UserCreate, db: Session = Depends(get_db)):
    """
    Регистрирует нового пользователя:
    - Проверяет, существует ли уже пользователь с таким email или username.
    - Хэширует пароль перед сохранением.
    """
    if db.query(User).filter((User.email == user_data.email) | (User.username == user_data.username)).first():
        raise HTTPException(
            status_code=status.HTTP_400_BAD_REQUEST,
            detail="Пользователь с таким email или именем пользователя уже существует."
        )

    hashed_pw = hash_password(user_data.password)
    new_user = User(username=user_data.username, email=user_data.email, hashed_password=hashed_pw)
    db.add(new_user)
    db.commit()
    db.refresh(new_user)
    logger.info(f"Пользователь зарегистрирован: {new_user.email}")
    return new_user

@router.post("/login", response_model=TokenResponse, summary="Войти в систему")
@limiter.limit("5 per minute")
def login_user(
    request: Request,
    form_data: OAuth2PasswordRequestForm = Depends(),
    db: Session = Depends(get_db)
):
    """
    Аутентификация через логин и пароль. Возвращает JWT-токены.
    """
    user = db.query(User).filter(User.username == form_data.username).first()
    if not user or not verify_password(form_data.password, user.hashed_password):
        raise HTTPException(
            status_code=status.HTTP_401_UNAUTHORIZED,
            detail="Неверный логин или пароль."
        )

    access_token = create_access_token(user)
    refresh_token = create_refresh_token(user)
    logger.info(f"JWT-токены сгенерированы для пользователя: {user.email}")
    return {
        "access_token": access_token,
        "refresh_token": refresh_token,
        "token_type": "bearer",
        "user": UserOut.from_orm(user)
    }
    
def is_token_blacklisted(token: str, db: Session):
    return db.query(BlacklistedToken).filter(BlacklistedToken.token == token).first() is not None

<<<<<<< HEAD
=======
def get_current_user(token: str = Depends(oauth2_scheme), db: Session = Depends(get_db)):
    credentials_exception = HTTPException(
        status_code=401,
        detail="Could not validate credentials",
        headers={"WWW-Authenticate": "Bearer"},
    )
    try:
        payload = jwt.decode(token, SECRET_KEY, algorithms=[ALGORITHM])
        email: str = payload.get("sub")
        if email is None:
            raise credentials_exception
    except JWTError:
        raise credentials_exception

    if is_token_blacklisted(token, db):
        raise HTTPException(status_code=401, detail="Token has been revoked")

    user = db.query(User).filter(User.email == email).first()
    if user is None:
        raise credentials_exception
    return user

>>>>>>> b9462292
@router.get("/me", response_model=UserOut, summary="Текущий пользователь")
async def read_current_user(current_user: User = Depends(get_current_user)):
    """
    Возвращает данные текущего пользователя.
    """
    return current_user

@router.post("/refresh_token", summary="Обновить токен")
def refresh_token(refresh_token_body: str = Body(..., embed=True), db: Session = Depends(get_db)):
    """
    Обновляет access token с использованием refresh token.
    """
    refresh_token = refresh_token_body
    try:
        payload = jwt.decode(refresh_token, SECRET_KEY, algorithms=[ALGORITHM])
        email = payload.get("sub")
        if not email:
            raise HTTPException(status_code=status.HTTP_401_UNAUTHORIZED, detail="Неверный refresh токен")
    except JWTError:
        raise HTTPException(status_code=status.HTTP_401_UNAUTHORIZED, detail="Неверный refresh токен")

    user = db.query(User).filter(User.email == email).first()
    if not user:
        raise HTTPException(status_code=status.HTTP_404_NOT_FOUND, detail="Пользователь не найден")

    access_token = create_access_token(user)
    new_refresh_token = create_refresh_token(user)
    logger.info(f"Новый access token сгенерирован для пользователя: {user.email}")
    return {
        "access_token": access_token,
        "refresh_token": new_refresh_token,
        "token_type": "bearer"
    }

@router.post("/logout")
def logout(token: str = Depends(oauth2_scheme), db: Session = Depends(get_db)):
    new_blacklisted = BlacklistedToken(token=token)
    db.add(new_blacklisted)
    db.commit()
    return {"message": "Logged out successfully"}

# ---------------------- Google OAuth ----------------------

@router.get("/google/login", summary="Google Login")
async def google_login(request: Request):
    """
    Генерирует URL для входа через Google и перенаправляет пользователя.
    """
    login_url = await generate_google_login_url(request)
    return RedirectResponse(url=login_url, status_code=status.HTTP_302_FOUND)

@router.get("/google/callback", summary="Google Callback")
async def google_callback(request: Request, db: Session = Depends(get_db)):
    """
    Обрабатывает ответ от Google OAuth:
    - Получает информацию о пользователе.
    - Если пользователь не существует, создает нового с уникальным username.
    - Генерирует JWT-токены и устанавливает их в куки, перенаправляя на фронтенд.
    """
    user_info = await handle_google_callback(request)
    if not user_info:
        raise HTTPException(
            status_code=status.HTTP_401_UNAUTHORIZED,
            detail="Не удалось получить данные пользователя через Google."
        )

    email = user_info.get("email")
    google_id = user_info.get("sub")

    user = db.query(User).filter((User.email == email) | (User.google_id == google_id)).first()

    if user:
        logger.info(f"Найден существующий пользователь: {user.email}")
        if not user.google_id and google_id:
            user.google_id = google_id
            db.commit()
            logger.info(f"Обновлен Google ID для пользователя: {user.email}")
    else:
        base_username = user_info.get("name", "").replace(" ", "_") or email.split("@")[0]
        username = generate_unique_username(base_username, db)
        user = User(
            email=email,
            username=username,
            hashed_password=Optional[str],
            google_id=google_id,
            first_name=user_info.get("given_name"),
            last_name=user_info.get("family_name"),
            avatar_url=user_info.get("picture"),
        )
        db.add(user)
        db.commit()
        db.refresh(user)
        logger.info(f"Создан новый Google-пользователь: {user.email}")

    access_token = create_access_token(user)
    refresh_token = create_refresh_token(user)
    response = RedirectResponse(url=FRONTEND_URL, status_code=status.HTTP_302_FOUND)
    set_auth_cookies(response, access_token, refresh_token)
    return response

# ---------------------- GitHub OAuth ----------------------

@router.get("/github/login", summary="Войти через GitHub")
async def github_login(request: Request):
    """
    Генерирует URL для входа через GitHub и перенаправляет пользователя.
    """
    login_url = await generate_github_login_url(request)
    if not login_url:
        raise HTTPException(
            status_code=status.HTTP_500_INTERNAL_SERVER_ERROR,
            detail="Ошибка настройки GitHub OAuth"
        )
    return RedirectResponse(url=login_url, status_code=status.HTTP_302_FOUND)

@router.get("/github/callback", summary="GitHub Callback")
async def github_callback(request: Request, db: Session = Depends(get_db)):
    """
    Обрабатывает ответ от GitHub OAuth:
    - Получает информацию о пользователе.
    - Если пользователь не существует, создает нового с уникальным username.
    - Генерирует JWT-токены и устанавливает их в куки, перенаправляя на фронтенд.
    """
    try:
        token = await oauth.github.authorize_access_token(request)
    except Exception as e:
        logger.error(f"GitHub OAuth Error: {e}")
        raise HTTPException(status_code=status.HTTP_401_UNAUTHORIZED, detail="GitHub OAuth Error")

    user_data = await get_github_user_info(token)
    if not user_data or not user_data.get("email"):
        raise HTTPException(status_code=status.HTTP_400_BAD_REQUEST, detail="Не удалось получить email из GitHub")

    email = user_data.get("email")
    github_url = user_data.get("html_url")

    user = db.query(User).filter((User.email == email) | (User.github == github_url)).first()

    if user:
        logger.info(f"Найден существующий пользователь: {user.email}")
        if not user.github and github_url:
            user.github = github_url
            db.commit()
            logger.info(f"Обновлен GitHub URL для пользователя: {user.email}")
    else:
        base_username = user_data.get("login") or email.split("@")[0]
        username = generate_unique_username(base_username, db)
        user = User(
            email=email,
            username=username,
            hashed_password=Optional[str],
            github=github_url,
        )
        db.add(user)
        db.commit()
        db.refresh(user)
        logger.info(f"Создан новый GitHub-пользователь: {user.email}")

    access_token = create_access_token(user)
    refresh_token = create_refresh_token(user)
    response = RedirectResponse(url=FRONTEND_URL, status_code=status.HTTP_302_FOUND)
    set_auth_cookies(response, access_token, refresh_token)
    return response<|MERGE_RESOLUTION|>--- conflicted
+++ resolved
@@ -1,4 +1,21 @@
-from datetime import datetime, timedelta
+"""
+Модуль auth.py отвечает за:
+1. Регистрацию пользователей (эндпоинт /register).
+2. Авторизацию и получение JWT (эндпоинт /login).
+3. Получение данных текущего пользователя (эндпоинты, зависящие от токена).
+4. Вход через Google и GitHub OAuth с автоматическим редиректом на фронтенд.
+5. Обновление токенов и выход из системы.
+
+Улучшения:
+- Устранены дублирующие импорты и определения.
+- Используются UTC-время для токенов.
+- Добавлены подробные комментарии.
+- Исправлен редирект: используется FRONTEND_URL, определённый в настройках.
+- Логика работы с OAuth (Google, GitHub) оптимизирована.
+- Обработка ошибок и валидация возвращаемых данных улучшена.
+"""
+
+from datetime import datetime, timedelta, timezone
 from typing import Optional
 
 from fastapi import APIRouter, Depends, HTTPException, status, Request, Body
@@ -9,13 +26,11 @@
 from slowapi.util import get_remote_address
 from sqlalchemy.orm import Session
 
-# Импортируем схемы и модели
+from app.schemas.user import UserOut
 from app.schemas.user import UserCreate, UserOut
+from app.models.user import User
 from app.models.blacklisted_token import BlacklistedToken
-from app.models.user import User
-from app.schemas.auth import TokenResponse  # Импортируем новую модель
-
-# Импортируем утилиты: хэширование, проверку пароля, OAuth функции и логирование
+from app.schemas.auth import TokenResponse  # Новая схема ответа для токенов
 from app.utils.auth import (
     hash_password,
     verify_password,
@@ -32,45 +47,45 @@
 # Инициализация роутера и OAuth2 схемы
 router = APIRouter()
 oauth2_scheme = OAuth2PasswordBearer(tokenUrl="login")
-
-# Настройка для JWT
+logger = get_logger(__name__)
+limiter = Limiter(key_func=get_remote_address)
+
+# Настройки JWT и OAuth из settings
 SECRET_KEY = settings.SECRET_KEY
 ALGORITHM = "HS256"
-ACCESS_TOKEN_EXPIRE_MINUTES = 30  # JWT действует 30 минут
-REFRESH_TOKEN_EXPIRE_DAYS = 30    # Refresh токен действует 30 дней
-
-# URL фронтенда (замени на свой реальный URL)
-FRONTEND_URL = "http://127.0.0.1:8000"  # Например, главная страница фронтенда
-
-# Инициализируем логгер
-logger = get_logger(__name__)
-
-# Лимитер для ограничения запросов
-limiter = Limiter(key_func=get_remote_address)
-
-# Функция для создания JWT-токенов
-def create_jwt_token(subject: str, expire_delta: timedelta):
-    expire = datetime.utcnow() + expire_delta
-    payload = {"sub": subject,
-               "exp": expire
-               }
+ACCESS_TOKEN_EXPIRE_MINUTES = 30   # JWT действует 30 минут
+REFRESH_TOKEN_EXPIRE_DAYS = 30     # Refresh-токен действует 30 дней
+FRONTEND_URL = settings.FRONTEND_URL  # Например, URL фронтенда для редиректа
+
+def create_jwt_token(subject: str, expire_delta: timedelta) -> str:
+    """
+    Создаёт JWT-токен с заданным временем жизни, используя UTC-время.
+    """
+    expire = datetime.utcnow().replace(tzinfo=timezone.utc) + expire_delta
+    payload = {
+        "sub": subject,
+        "exp": expire
+    }
     return jwt.encode(payload, SECRET_KEY, algorithm=ALGORITHM)
 
-# Функция для создания access токена
-def create_access_token(user: User):
-    expire_delta = timedelta(minutes=ACCESS_TOKEN_EXPIRE_MINUTES)
-    return create_jwt_token(user.email, expire_delta)
-
-# Функция для создания refresh токена
-def create_refresh_token(user: User):
-    expire_delta = timedelta(days=REFRESH_TOKEN_EXPIRE_DAYS)
-    return create_jwt_token(user.email, expire_delta)
-
-# Функция для установки токенов в куки и редиректа
-def set_auth_cookies(response: RedirectResponse, access_token: str, refresh_token: str):
-    """
-    Устанавливает JWT-токены в куки.
-    """
+def create_access_token(user: User) -> str:
+    """
+    Создаёт access-токен для пользователя.
+    """
+    return create_jwt_token(user.email, timedelta(minutes=ACCESS_TOKEN_EXPIRE_MINUTES))
+
+def create_refresh_token(user: User) -> str:
+    """
+    Создаёт refresh-токен для пользователя.
+    """
+    return create_jwt_token(user.email, timedelta(days=REFRESH_TOKEN_EXPIRE_DAYS))
+
+def set_auth_cookies(response: RedirectResponse, access_token: str, refresh_token: str) -> RedirectResponse:
+    """
+    Устанавливает access и refresh токены в куки ответа и возвращает его.
+    """
+    # Используем FRONTEND_URL для редиректа
+    response = RedirectResponse(url=FRONTEND_URL, status_code=status.HTTP_302_FOUND)
     response.set_cookie(
         key="access_token",
         value=access_token,
@@ -87,11 +102,11 @@
         samesite="lax",
         max_age=REFRESH_TOKEN_EXPIRE_DAYS * 24 * 60 * 60
     )
-
-# Генерация уникального username
+    return response
+
 def generate_unique_username(base_username: str, db: Session) -> str:
     """
-    Генерирует уникальный username, добавляя суффикс, если базовый username занят.
+    Генерирует уникальное имя пользователя, добавляя числовой суффикс, если базовое имя занято.
     """
     username = base_username
     counter = 1
@@ -100,23 +115,26 @@
         counter += 1
     return username
 
-# Функция для получения текущего пользователя по токену
 async def get_current_user(token: str = Depends(oauth2_scheme), db: Session = Depends(get_db)) -> User:
     """
     Извлекает текущего пользователя из JWT-токена.
     """
     credentials_exception = HTTPException(
         status_code=status.HTTP_401_UNAUTHORIZED,
-        detail="Неверные учетные данные или токен истёк",
+        detail="Неверные учетные данные или токен истек",
         headers={"WWW-Authenticate": "Bearer"},
     )
     try:
         payload = jwt.decode(token, SECRET_KEY, algorithms=[ALGORITHM])
-        email: str = payload.get("sub")
+        email: Optional[str] = payload.get("sub")
         if not email:
             raise credentials_exception
     except JWTError:
         raise credentials_exception
+
+    # Проверка на черный список токенов
+    if db.query(BlacklistedToken).filter(BlacklistedToken.token == token).first():
+        raise HTTPException(status_code=status.HTTP_401_UNAUTHORIZED, detail="Токен отозван")
 
     user = db.query(User).filter(User.email == email).first()
     if not user:
@@ -132,17 +150,20 @@
 def register_user(user_data: UserCreate, db: Session = Depends(get_db)):
     """
     Регистрирует нового пользователя:
-    - Проверяет, существует ли уже пользователь с таким email или username.
-    - Хэширует пароль перед сохранением.
+    - Проверяет наличие пользователя с таким email или username.
+    - Хэширует пароль и сохраняет нового пользователя.
     """
     if db.query(User).filter((User.email == user_data.email) | (User.username == user_data.username)).first():
         raise HTTPException(
             status_code=status.HTTP_400_BAD_REQUEST,
-            detail="Пользователь с таким email или именем пользователя уже существует."
-        )
-
+            detail="Пользователь с таким email или именем уже существует."
+        )
     hashed_pw = hash_password(user_data.password)
-    new_user = User(username=user_data.username, email=user_data.email, hashed_password=hashed_pw)
+    new_user = User(
+        username=user_data.username,
+        email=user_data.email,
+        hashed_password=hashed_pw
+    )
     db.add(new_user)
     db.commit()
     db.refresh(new_user)
@@ -155,9 +176,9 @@
     request: Request,
     form_data: OAuth2PasswordRequestForm = Depends(),
     db: Session = Depends(get_db)
-):
-    """
-    Аутентификация через логин и пароль. Возвращает JWT-токены.
+) -> dict[str, str | UserOut]:
+    """
+    Аутентифицирует пользователя по логину и паролю, возвращая JWT-токены.
     """
     user = db.query(User).filter(User.username == form_data.username).first()
     if not user or not verify_password(form_data.password, user.hashed_password):
@@ -165,60 +186,36 @@
             status_code=status.HTTP_401_UNAUTHORIZED,
             detail="Неверный логин или пароль."
         )
-
     access_token = create_access_token(user)
-    refresh_token = create_refresh_token(user)
+    refresh_token_value = create_refresh_token(user)
     logger.info(f"JWT-токены сгенерированы для пользователя: {user.email}")
     return {
         "access_token": access_token,
-        "refresh_token": refresh_token,
+        "refresh_token": refresh_token_value,
         "token_type": "bearer",
         "user": UserOut.from_orm(user)
     }
-    
-def is_token_blacklisted(token: str, db: Session):
-    return db.query(BlacklistedToken).filter(BlacklistedToken.token == token).first() is not None
-
-<<<<<<< HEAD
-=======
-def get_current_user(token: str = Depends(oauth2_scheme), db: Session = Depends(get_db)):
-    credentials_exception = HTTPException(
-        status_code=401,
-        detail="Could not validate credentials",
-        headers={"WWW-Authenticate": "Bearer"},
-    )
+
+@router.get("/me", response_model=UserOut, summary="Текущий пользователь")
+async def read_current_user(current_user: User = Depends(get_current_user)) -> UserOut:
+    """
+    Возвращает данные текущего пользователя.
+    """
+    return UserOut.from_orm(current_user)
+
+@router.post("/refresh_token", summary="Обновить токен")
+def refresh_access_token(
+    refresh_token_body: dict = Body(..., embed=True),
+    db: Session = Depends(get_db)
+) -> dict[str, str]:
+    """
+    Обновляет access-токен с использованием refresh-токена.
+    """
+    refresh_token_value = refresh_token_body.get("refresh_token")
+    if not refresh_token_value:
+        raise HTTPException(status_code=status.HTTP_400_BAD_REQUEST, detail="Refresh токен обязателен")
     try:
-        payload = jwt.decode(token, SECRET_KEY, algorithms=[ALGORITHM])
-        email: str = payload.get("sub")
-        if email is None:
-            raise credentials_exception
-    except JWTError:
-        raise credentials_exception
-
-    if is_token_blacklisted(token, db):
-        raise HTTPException(status_code=401, detail="Token has been revoked")
-
-    user = db.query(User).filter(User.email == email).first()
-    if user is None:
-        raise credentials_exception
-    return user
-
->>>>>>> b9462292
-@router.get("/me", response_model=UserOut, summary="Текущий пользователь")
-async def read_current_user(current_user: User = Depends(get_current_user)):
-    """
-    Возвращает данные текущего пользователя.
-    """
-    return current_user
-
-@router.post("/refresh_token", summary="Обновить токен")
-def refresh_token(refresh_token_body: str = Body(..., embed=True), db: Session = Depends(get_db)):
-    """
-    Обновляет access token с использованием refresh token.
-    """
-    refresh_token = refresh_token_body
-    try:
-        payload = jwt.decode(refresh_token, SECRET_KEY, algorithms=[ALGORITHM])
+        payload = jwt.decode(refresh_token_value, SECRET_KEY, algorithms=[ALGORITHM])
         email = payload.get("sub")
         if not email:
             raise HTTPException(status_code=status.HTTP_401_UNAUTHORIZED, detail="Неверный refresh токен")
@@ -229,26 +226,29 @@
     if not user:
         raise HTTPException(status_code=status.HTTP_404_NOT_FOUND, detail="Пользователь не найден")
 
-    access_token = create_access_token(user)
+    new_access_token = create_access_token(user)
     new_refresh_token = create_refresh_token(user)
-    logger.info(f"Новый access token сгенерирован для пользователя: {user.email}")
+    logger.info(f"Новый access токен сгенерирован для пользователя: {user.email}")
     return {
-        "access_token": access_token,
+        "access_token": new_access_token,
         "refresh_token": new_refresh_token,
         "token_type": "bearer"
     }
 
-@router.post("/logout")
-def logout(token: str = Depends(oauth2_scheme), db: Session = Depends(get_db)):
-    new_blacklisted = BlacklistedToken(token=token)
-    db.add(new_blacklisted)
+@router.post("/logout", summary="Выход из системы")
+def logout(token: str = Depends(oauth2_scheme), db: Session = Depends(get_db)) -> dict:
+    """
+    Вызывает выход из системы, добавляя токен в черный список.
+    """
+    blacklisted = BlacklistedToken(token=token)
+    db.add(blacklisted)
     db.commit()
     return {"message": "Logged out successfully"}
 
 # ---------------------- Google OAuth ----------------------
 
 @router.get("/google/login", summary="Google Login")
-async def google_login(request: Request):
+async def google_login(request: Request) -> RedirectResponse:
     """
     Генерирует URL для входа через Google и перенаправляет пользователя.
     """
@@ -256,23 +256,16 @@
     return RedirectResponse(url=login_url, status_code=status.HTTP_302_FOUND)
 
 @router.get("/google/callback", summary="Google Callback")
-async def google_callback(request: Request, db: Session = Depends(get_db)):
-    """
-    Обрабатывает ответ от Google OAuth:
-    - Получает информацию о пользователе.
-    - Если пользователь не существует, создает нового с уникальным username.
-    - Генерирует JWT-токены и устанавливает их в куки, перенаправляя на фронтенд.
+async def google_callback(request: Request, db: Session = Depends(get_db)) -> RedirectResponse:
+    """
+    Обрабатывает callback от Google OAuth, создает/обновляет пользователя и перенаправляет на фронтенд.
     """
     user_info = await handle_google_callback(request)
     if not user_info:
-        raise HTTPException(
-            status_code=status.HTTP_401_UNAUTHORIZED,
-            detail="Не удалось получить данные пользователя через Google."
-        )
+        raise HTTPException(status_code=status.HTTP_401_UNAUTHORIZED, detail="Ошибка получения данных от Google")
 
     email = user_info.get("email")
     google_id = user_info.get("sub")
-
     user = db.query(User).filter((User.email == email) | (User.google_id == google_id)).first()
 
     if user:
@@ -287,51 +280,45 @@
         user = User(
             email=email,
             username=username,
-            hashed_password=Optional[str],
+            hashed_password="",  # Для OAuth можно оставить пустым или задать заглушку
             google_id=google_id,
             first_name=user_info.get("given_name"),
             last_name=user_info.get("family_name"),
-            avatar_url=user_info.get("picture"),
+            avatar_url=user_info.get("picture")
         )
         db.add(user)
         db.commit()
         db.refresh(user)
-        logger.info(f"Создан новый Google-пользователь: {user.email}")
+        logger.info(f"Создан новый Google пользователь: {user.email}")
 
     access_token = create_access_token(user)
-    refresh_token = create_refresh_token(user)
+    refresh_token_value = create_refresh_token(user)
     response = RedirectResponse(url=FRONTEND_URL, status_code=status.HTTP_302_FOUND)
-    set_auth_cookies(response, access_token, refresh_token)
+    response = set_auth_cookies(response, access_token, refresh_token_value)
     return response
 
 # ---------------------- GitHub OAuth ----------------------
 
-@router.get("/github/login", summary="Войти через GitHub")
-async def github_login(request: Request):
+@router.get("/github/login", summary="GitHub Login")
+async def github_login(request: Request) -> RedirectResponse:
     """
     Генерирует URL для входа через GitHub и перенаправляет пользователя.
     """
     login_url = await generate_github_login_url(request)
     if not login_url:
-        raise HTTPException(
-            status_code=status.HTTP_500_INTERNAL_SERVER_ERROR,
-            detail="Ошибка настройки GitHub OAuth"
-        )
+        raise HTTPException(status_code=status.HTTP_500_INTERNAL_SERVER_ERROR, detail="Ошибка GitHub OAuth")
     return RedirectResponse(url=login_url, status_code=status.HTTP_302_FOUND)
 
 @router.get("/github/callback", summary="GitHub Callback")
-async def github_callback(request: Request, db: Session = Depends(get_db)):
-    """
-    Обрабатывает ответ от GitHub OAuth:
-    - Получает информацию о пользователе.
-    - Если пользователь не существует, создает нового с уникальным username.
-    - Генерирует JWT-токены и устанавливает их в куки, перенаправляя на фронтенд.
+async def github_callback(request: Request, db: Session = Depends(get_db)) -> RedirectResponse:
+    """
+    Обрабатывает callback от GitHub OAuth, создает/обновляет пользователя и перенаправляет на фронтенд.
     """
     try:
         token = await oauth.github.authorize_access_token(request)
     except Exception as e:
         logger.error(f"GitHub OAuth Error: {e}")
-        raise HTTPException(status_code=status.HTTP_401_UNAUTHORIZED, detail="GitHub OAuth Error")
+        raise HTTPException(status_code=status.HTTP_401_UNAUTHORIZED, detail="Ошибка GitHub OAuth")
 
     user_data = await get_github_user_info(token)
     if not user_data or not user_data.get("email"):
@@ -339,11 +326,10 @@
 
     email = user_data.get("email")
     github_url = user_data.get("html_url")
-
     user = db.query(User).filter((User.email == email) | (User.github == github_url)).first()
 
     if user:
-        logger.info(f"Найден существующий пользователь: {user.email}")
+        logger.info(f"Найден существующий GitHub пользователь: {user.email}")
         if not user.github and github_url:
             user.github = github_url
             db.commit()
@@ -354,16 +340,16 @@
         user = User(
             email=email,
             username=username,
-            hashed_password=Optional[str],
+            hashed_password="",  # Для OAuth, можно оставить пустым
             github=github_url,
         )
         db.add(user)
         db.commit()
         db.refresh(user)
-        logger.info(f"Создан новый GitHub-пользователь: {user.email}")
+        logger.info(f"Создан новый GitHub пользователь: {user.email}")
 
     access_token = create_access_token(user)
-    refresh_token = create_refresh_token(user)
+    refresh_token_value = create_refresh_token(user)
     response = RedirectResponse(url=FRONTEND_URL, status_code=status.HTTP_302_FOUND)
-    set_auth_cookies(response, access_token, refresh_token)
+    response = set_auth_cookies(response, access_token, refresh_token_value)
     return response