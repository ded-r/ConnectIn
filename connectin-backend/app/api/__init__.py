"""
app/api/__init__.py:
Собираем все роутеры (endpoints) в одном месте.
"""

<<<<<<< HEAD
from app.api.v1.skill_routes import router as skills_router
=======
from app.api.v1.todos import router as todos_router
>>>>>>> 266160f1

# Можно также определить функцию init_routers(app)
# для удобного подключения в main.py:
#
# def init_routers(app: FastAPI):
#     app.include_router(auth_router, prefix="/auth", tags=["Auth"])
#     app.include_router(projects_router, prefix="/projects", tags=["Projects"])
#     ...
#
# Тогда в main.py:
# from app.api import init_routers
# init_routers(app)<|MERGE_RESOLUTION|>--- conflicted
+++ resolved
@@ -3,11 +3,7 @@
 Собираем все роутеры (endpoints) в одном месте.
 """
 
-<<<<<<< HEAD
-from app.api.v1.skill_routes import router as skills_router
-=======
 from app.api.v1.todos import router as todos_router
->>>>>>> 266160f1
 
 # Можно также определить функцию init_routers(app)
 # для удобного подключения в main.py:
