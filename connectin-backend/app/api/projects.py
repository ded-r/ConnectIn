--- conflicted
+++ resolved
@@ -18,6 +18,7 @@
 
 router = APIRouter()
 
+# 🔹 Создать проект с тегами и навыками
 @router.post("/", response_model=ProjectOut, summary="Создать проект")
 def create_project(
     project_data: ProjectCreate,
@@ -25,9 +26,11 @@
     current_user: User = Depends(get_current_user)
 ):
     """
-    Создание нового проекта. Текущий пользователь становится владельцем проекта.
+    Создание нового проекта.
+    Текущий пользователь становится владельцем проекта.
     Принимает список тегов (tag_ids) и навыков (skill_ids).
     """
+    # ✅ Создаем проект
     new_project = Project(
         name=project_data.name,
         description=project_data.description,
@@ -37,7 +40,7 @@
     db.commit()
     db.refresh(new_project)
 
-    # Добавление тегов
+    # ✅ Добавляем теги, если они переданы
     if project_data.tag_ids:
         for tag_id in project_data.tag_ids:
             db.execute(
@@ -46,7 +49,7 @@
                 )
             )
 
-    # Добавление навыков
+    # ✅ Добавляем навыки, если они переданы
     if project_data.skill_ids:
         for skill_id in project_data.skill_ids:
             db.execute(
@@ -56,29 +59,33 @@
             )
 
     db.commit()
+
+    # ✅ Fetch project again with related tags and skills
     db.refresh(new_project)
-
-    # Возвращаем проект с данными о тегах, навыках, участниках и заявках
+    project_with_tags_and_skills = db.query(Project).filter(Project.id == new_project.id).first()
+
     return {
-        "id": new_project.id,
-        "name": new_project.name,
-        "description": new_project.description,
-        "owner_id": new_project.owner_id,
-        "members": [{"id": user.id, "username": user.username} for user in new_project.members],
-        "applicants": [{"id": user.id, "username": user.username} for user in new_project.applicants],
-        "tags": [{"id": tag.id, "name": tag.name} for tag in new_project.tags],
-        "skills": [{"id": skill.id, "name": skill.name} for skill in new_project.skills]
+        "id": project_with_tags_and_skills.id,
+        "name": project_with_tags_and_skills.name,
+        "description": project_with_tags_and_skills.description,
+        "owner_id": project_with_tags_and_skills.owner_id,
+        "members": [ {"id": user.id, "username": user.username} for user in project_with_tags_and_skills.members ],
+        "applicants": [ {"id": user.id, "username": user.username} for user in project_with_tags_and_skills.applicants ],
+        "tags": [ {"id": tag.id, "name": tag.name} for tag in project_with_tags_and_skills.tags ],  # ✅ Convert tags to dict
+        "skills": [ {"id": skill.id, "name": skill.name} for skill in project_with_tags_and_skills.skills ]  # ✅ Convert skills to dict
     }
 
+# 🔹 Получить список проектов, созданных текущим пользователем
 @router.get("/my", response_model=List[ProjectOut], summary="Мои проекты")
 def get_my_projects(
     db: Session = Depends(get_db),
     current_user: User = Depends(get_current_user)
 ):
     """
-    Получает список проектов, созданных текущим пользователем.
+    Получить список проектов, которые создал текущий пользователь.
     """
     projects = db.query(Project).filter(Project.owner_id == current_user.id).all()
+
     formatted_projects = []
     for project in projects:
         formatted_projects.append({
@@ -86,54 +93,37 @@
             "name": project.name,
             "description": project.description,
             "owner_id": project.owner_id,
-            "tags": [{"id": tag.id, "name": tag.name} for tag in project.tags],
-            "skills": [{"id": skill.id, "name": skill.name} for skill in project.skills],
+            "tags": [{"id": tag.id, "name": tag.name} for tag in project.tags],  # ✅ Include Tags
+            "skills": [{"id": skill.id, "name": skill.name} for skill in project.skills],  # ✅ Include Skills
         })
+
     return formatted_projects
 
-<<<<<<< HEAD
-=======
-
-# Получить все проекты
->>>>>>> 3c9f0273
+
+# 🔹 Получить все проекты
 @router.get("/", response_model=List[ProjectOut], summary="Список всех проектов")
 def read_projects(db: Session = Depends(get_db)):
     """
-    Получает список всех проектов.
-    """
-    projects = db.query(Project).all()
-
-<<<<<<< HEAD
-=======
-    formatted_projects = []
-    for project in projects:
-        formatted_projects.append({
-            "id": project.id,
-            "name": project.name,
-            "description": project.description,
-            "owner": {
-                "id": project.owner.id,
-                "username": project.owner.username,
-                "avatar_url": project.owner.avatar_url,
-            } if project.owner else None,
-            "skills": [{"id": skill.id, "name": skill.name} for skill in project.skills],  # ✅ Fetch skills properly
-            "tags": [{"id": tag.id, "name": tag.name} for tag in project.tags],  # ✅ Fetch tags properly
-        })
-
-    return formatted_projects
+    Получаем список всех проектов, доступных в базе.
+    """
+    return db.query(Project).all()
+
 
 # 🔹 Получить один проект по ID
->>>>>>> 3c9f0273
 @router.get("/{project_id}", response_model=ProjectOut, summary="Детали проекта")
 def read_project(project_id: int, db: Session = Depends(get_db)):
     """
-    Получает информацию о конкретном проекте.
-    """
-    project = db.query(Project).filter(Project.id == project_id).first()
-    if not project:
-        raise HTTPException(status_code=404, detail="Проект не найден")
-    return ProjectOut.from_orm(project)
-
+    Получить информацию по конкретному проекту.
+    """
+    project = db.query(Project).filter(Project.id == project_id).first()
+    if not project:
+        raise HTTPException(status_code=404, detail="Проект не найден")
+
+    return ProjectOut.from_orm(project)  # ✅ Fix: Convert SQLAlchemy model to Pydantic dictionary
+
+
+
+# 🔹 Обновить проект
 @router.put("/{project_id}", response_model=ProjectOut, summary="Обновить проект")
 def update_project(
     project_id: int,
@@ -142,12 +132,12 @@
     current_user: User = Depends(get_current_user)
 ):
     """
-    Обновляет существующий проект (только если пользователь является владельцем).
-    """
-    project = db.query(Project).filter(Project.id == project_id).first()
-    if not project:
-        raise HTTPException(status_code=404, detail="Проект не найден")
-
+    Обновляет существующий проект (только если пользователь - владелец).
+    """
+    project = db.query(Project).filter(Project.id == project_id).first()
+    if not project:
+        raise HTTPException(status_code=404, detail="Проект не найден")
+    
     if project.owner_id != current_user.id:
         raise HTTPException(status_code=403, detail="Вы не можете редактировать чужой проект")
 
@@ -158,6 +148,8 @@
     db.refresh(project)
     return project
 
+
+# 🔹 Удалить проект
 @router.delete("/{project_id}", summary="Удалить проект")
 def delete_project(
     project_id: int,
@@ -165,7 +157,7 @@
     current_user: User = Depends(get_current_user)
 ):
     """
-    Удаляет проект, если текущий пользователь является владельцем.
+    Удалить проект (только если пользователь - владелец).
     """
     project = db.query(Project).filter(Project.id == project_id).first()
     if not project:
@@ -178,6 +170,8 @@
     db.commit()
     return {"detail": "Проект успешно удалён"}
 
+
+# 🔹 Подать заявку на участие в проекте
 @router.post("/{project_id}/apply", summary="Подать заявку на проект")
 def apply_to_project(
     project_id: int,
@@ -185,23 +179,29 @@
     current_user: User = Depends(get_current_user)
 ):
     """
-    Позволяет пользователю подать заявку на участие в проекте.
-    """
-    project = db.query(Project).filter(Project.id == project_id).first()
-    if not project:
-        raise HTTPException(status_code=404, detail="Проект не найден")
-
+    Пользователь подает заявку на участие в проекте.
+    """
+    project = db.query(Project).filter(Project.id == project_id).first()
+    if not project:
+        raise HTTPException(status_code=404, detail="Проект не найден")
+
+    # Проверяем, не является ли пользователь уже участником
     if db.query(project_members_association).filter_by(user_id=current_user.id, project_id=project_id).first():
         raise HTTPException(status_code=400, detail="Вы уже являетесь участником проекта")
 
+    # Проверяем, не подал ли пользователь уже заявку
     if db.query(project_applications).filter_by(user_id=current_user.id, project_id=project_id).first():
         raise HTTPException(status_code=400, detail="Вы уже подали заявку")
 
+    # Добавляем заявку в таблицу заявок
     new_application = project_applications.insert().values(user_id=current_user.id, project_id=project_id)
     db.execute(new_application)
     db.commit()
+
     return {"detail": "Заявка подана"}
 
+
+# 🔹 Получить список участников проекта
 @router.get("/{project_id}/members", summary="Список участников проекта")
 def get_project_members(
     project_id: int,
@@ -209,22 +209,31 @@
     current_user: User = Depends(get_current_user)
 ):
     """
-    Получает список участников проекта.
-    """
-    project = db.query(Project).filter(Project.id == project_id).first()
-    if not project:
-        raise HTTPException(status_code=404, detail="Проект не найден")
+    Получить список всех участников проекта.
+    """
+    project = db.query(Project).filter(Project.id == project_id).first()
+    if not project:
+        raise HTTPException(status_code=404, detail="Проект не найден")
+
+    # Получаем список участников через промежуточную таблицу
     members = db.execute(
         project_members_association.select().where(
             project_members_association.c.project_id == project_id
         )
     ).fetchall()
+
     if not members:
         return {"detail": "В проекте пока нет участников"}
+
+    # Получаем информацию о пользователях
     member_ids = [member.user_id for member in members]
     users = db.query(User).filter(User.id.in_(member_ids)).all()
+
     return [{"id": user.id, "username": user.username, "email": user.email} for user in users]
 
+
+
+# 🔹 Получить список заявок в проект
 @router.get("/{project_id}/applications", summary="Список заявок на проект")
 def get_project_applications(
     project_id: int,
@@ -232,58 +241,73 @@
     current_user: User = Depends(get_current_user)
 ):
     """
-    Позволяет владельцу проекта просмотреть список заявок.
-    """
-    project = db.query(Project).filter(Project.id == project_id).first()
-    if not project:
-        raise HTTPException(status_code=404, detail="Проект не найден")
+    Владелец проекта может просмотреть список заявок от пользователей.
+    """
+    project = db.query(Project).filter(Project.id == project_id).first()
+    if not project:
+        raise HTTPException(status_code=404, detail="Проект не найден")
+
     if project.owner_id != current_user.id:
         raise HTTPException(status_code=403, detail="Вы не владелец проекта")
+
     applicants = db.execute(
         project_applications.select().where(project_applications.c.project_id == project_id)
     ).fetchall()
+
     return [{"user_id": app.user_id} for app in applicants]
 
+
+# 🔹 Одобрить/Отклонить заявку
 @router.post("/{project_id}/applications/{user_id}/decision", summary="Принять или отклонить заявку")
 def decide_application(
     project_id: int,
     user_id: int,
-    request: ApplicationDecisionRequest,
-    db: Session = Depends(get_db),
-    current_user: User = Depends(get_current_user)
-):
-    """
-    Позволяет владельцу проекта принять или отклонить заявку пользователя.
-    """
-    project = db.query(Project).filter(Project.id == project_id).first()
-    if not project:
-        raise HTTPException(status_code=404, detail="Проект не найден")
+    request: ApplicationDecisionRequest,  # Accepting JSON body instead of query
+    db: Session = Depends(get_db),
+    current_user: User = Depends(get_current_user)
+):
+    """
+    Владелец проекта принимает или отклоняет заявку пользователя.
+    """
+    project = db.query(Project).filter(Project.id == project_id).first()
+    if not project:
+        raise HTTPException(status_code=404, detail="Проект не найден")
+
     if project.owner_id != current_user.id:
         raise HTTPException(status_code=403, detail="Вы не владелец проекта")
+
     application = db.execute(
         project_applications.select().where(
             (project_applications.c.project_id == project_id) &
             (project_applications.c.user_id == user_id)
         )
     ).fetchone()
+
     if not application:
         raise HTTPException(status_code=404, detail="Заявка не найдена")
+
     if request.decision == ApplicationStatus.ACCEPTED:
+        # ✅ Add user to project members table
         db.execute(project_members_association.insert().values(user_id=user_id, project_id=project_id))
+        # ✅ Remove application after approval
         db.execute(project_applications.delete().where(
             (project_applications.c.project_id == project_id) &
             (project_applications.c.user_id == user_id)
         ))
         db.commit()
         return {"detail": "Пользователь принят в проект"}
+
     elif request.decision == ApplicationStatus.REJECTED:
+        # ✅ Remove application from applications table
         db.execute(project_applications.delete().where(
             (project_applications.c.project_id == project_id) &
             (project_applications.c.user_id == user_id)
         ))
         db.commit()
         return {"detail": "Заявка отклонена"}
-
+    
+    
+# 🔹 Удалить пользователя из проекта (только владелец проекта)
 @router.delete("/{project_id}/members/{user_id}", summary="Удалить пользователя из проекта")
 def remove_user_from_project(
     project_id: int,
@@ -292,24 +316,31 @@
     current_user: User = Depends(get_current_user)
 ):
     """
-    Позволяет владельцу проекта удалить участника.
-    """
-    project = db.query(Project).filter(Project.id == project_id).first()
-    if not project:
-        raise HTTPException(status_code=404, detail="Проект не найден")
+    Владелец проекта может удалить участника из проекта.
+    """
+    project = db.query(Project).filter(Project.id == project_id).first()
+    if not project:
+        raise HTTPException(status_code=404, detail="Проект не найден")
+
     if project.owner_id != current_user.id:
         raise HTTPException(status_code=403, detail="Вы не владелец проекта")
+
+    # Проверяем, является ли пользователь участником
     member = db.execute(
         project_members_association.select().where(
             (project_members_association.c.project_id == project_id) &
             (project_members_association.c.user_id == user_id)
         )
     ).fetchone()
+
     if not member:
         raise HTTPException(status_code=404, detail="Пользователь не является участником проекта")
+
+    # Удаляем пользователя из таблицы участников проекта
     db.execute(project_members_association.delete().where(
         (project_members_association.c.project_id == project_id) &
         (project_members_association.c.user_id == user_id)
     ))
     db.commit()
+
     return {"detail": "Пользователь удален из проекта"}