--- conflicted
+++ resolved
@@ -1,10 +1,3 @@
-"""
-Этот модуль отвечает за работу с постами:
-- Создание постов с тегами и навыками.
-- Получение списка постов.
-- Поиск постов с использованием Elasticsearch для быстрого полнотекстового поиска.
-"""
-
 from fastapi import APIRouter, Depends, HTTPException
 from sqlalchemy.orm import Session
 from typing import List
@@ -17,20 +10,17 @@
 from app.schemas.post import PostCreate, PostOut
 from app.api.auth import get_current_user
 
-# Импорт клиента Elasticsearch
-from app.utils.elasticsearch_client import get_es_client
-
 router = APIRouter()
 
-
-@router.post("/", response_model=PostOut, summary="Создать пост")
+# 🔹 Create a Post (With Tag Selection)
+@router.post("/", response_model=PostOut)
 def create_post(
-        post_data: PostCreate,
-        db: Session = Depends(get_db),
-        current_user: User = Depends(get_current_user),
+    post_data: PostCreate,
+    db: Session = Depends(get_db),
+    current_user: User = Depends(get_current_user),
 ):
     """
-    Создает новый пост с тегами и навыками.
+    Creates a new post. Users can assign tags (for news & project posts).
     """
     if post_data.post_type not in ["news", "project", "team"]:
         raise HTTPException(status_code=400, detail="Invalid post type.")
@@ -41,43 +31,36 @@
         post_type=post_data.post_type,
         author_id=current_user.id if post_data.post_type != "team" else None
     )
+
     if post_data.post_type == "team":
         team = db.query(Team).filter(Team.id == post_data.team_id).first()
         if not team:
             raise HTTPException(status_code=404, detail="Team not found.")
         new_post.team_id = team.id
 
+    # ✅ Assign Tags (Fix)
     if post_data.tag_ids:
         selected_tags = db.query(Tag).filter(Tag.id.in_(post_data.tag_ids)).all()
         if not selected_tags:
             raise HTTPException(status_code=400, detail="Invalid tags selected.")
-        new_post.tags = selected_tags
+        new_post.tags = selected_tags  # ✅ Assign the retrieved tags
 
     db.add(new_post)
     db.commit()
     db.refresh(new_post)
 
-    # Индексируем пост в Elasticsearch
-    es = get_es_client()
-    es.index(index="posts", id=new_post.id, body={
-        "id": new_post.id,
-        "title": new_post.title,
-        "content": new_post.content,
-        "post_type": new_post.post_type,
-        "author_id": new_post.author_id,
-        "tags": [tag.name for tag in new_post.tags] if new_post.tags else []
-    })
-
-    return PostOut.from_orm(new_post)
+    return PostOut.from_orm(new_post)  # ✅ Ensure tag names are returned
 
 
-@router.get("/", response_model=List[PostOut], summary="Список всех постов")
+# 🔹 Get All Posts
+@router.get("/", response_model=List[PostOut])
 def get_all_posts(db: Session = Depends(get_db)):
     """
-<<<<<<< HEAD
-    Возвращает список всех постов.
+    Retrieves all posts with correctly formatted tags.
     """
     posts = db.query(Post).all()
+
+    # ✅ Convert each post to a dictionary and extract tag names
     formatted_posts = []
     for post in posts:
         formatted_posts.append({
@@ -88,74 +71,25 @@
             "author_id": post.author_id,
             "project_id": post.project_id,
             "team_id": post.team_id,
-            "skills": [skill.name for skill in post.skills],
-            "tags": [tag.name for tag in post.tags],
+            "skills": [skill.name for skill in post.skills],  # ✅ Extract skill names
+            "tags": [tag.name for tag in post.tags],  # ✅ Extract tag names
         })
-    return formatted_posts
 
+    return formatted_posts  # ✅ Return formatted list
 
-@router.get("/search", response_model=List[PostOut], summary="Поиск постов")
-def search_posts(query: str, db: Session = Depends(get_db)):
-    """
-    Выполняет поиск постов с использованием Elasticsearch.
-    Ищет по полям title, content и tags.
-    """
-    if not query:
-        return []
-
-    es = get_es_client()
-    # Формируем запрос к Elasticsearch
-    es_query = {
-        "query": {
-            "multi_match": {
-                "query": query,
-                "fields": ["title", "content", "tags"]
-            }
-        }
-    }
-    res = es.search(index="posts", body=es_query)
-    post_ids = [hit["_source"]["id"] for hit in res["hits"]["hits"]]
-    posts = db.query(Post).filter(Post.id.in_(post_ids)).all()
-    return [PostOut.from_orm(post) for post in posts]
-=======
-    Retrieves all posts with correctly formatted tags.
-    Ensures that the `author` field is always present.
-    """
-    posts = db.query(Post).all()
-
-    return [
-        PostOut(
-            id=post.id,
-            title=post.title,
-            content=post.content,
-            post_type=post.post_type,
-            author_id=post.author_id,
-            project_id=post.project_id,
-            team_id=post.team_id,
-            tags=[tag.name for tag in post.tags],
-            author={
-                "username": post.author.username if post.author else "Unknown",  
-                "avatar_url": post.author.avatar_url if post.author and post.author.avatar_url else None
-            },
-            date=post.created_at if hasattr(post, "created_at") else None
-        )
-        for post in posts
-    ]
->>>>>>> 3c9f0273
-
-
-@router.get("/my", response_model=List[PostOut], summary="Мои посты")
+@router.get("/my", response_model=List[PostOut])
 def get_user_posts(
-        db: Session = Depends(get_db),
-        current_user: User = Depends(get_current_user)
+    db: Session = Depends(get_db),
+    current_user: User = Depends(get_current_user)
 ):
     """
-    Возвращает посты, созданные текущим пользователем.
+    Retrieves posts created by the currently authenticated user.
     """
     user_posts = db.query(Post).filter(Post.author_id == current_user.id).all()
-    formatted_posts = []
-    for post in user_posts:
-        formatted_posts.append({
+
+    # ✅ Format posts correctly
+    formatted_posts = [
+        {
             "id": post.id,
             "title": post.title,
             "content": post.content,
@@ -163,26 +97,53 @@
             "author_id": post.author_id,
             "project_id": post.project_id,
             "team_id": post.team_id,
-            # "skills": [skill.name for skill in post.skills],
+            "skills": [skill.name for skill in post.skills],
             "tags": [tag.name for tag in post.tags],
-        })
+        }
+        for post in user_posts
+    ]
+
     return formatted_posts
 
-
-@router.delete("/{post_id}", status_code=204, summary="Удалить пост")
+@router.delete("/{post_id}", status_code=204)
 def delete_post(
-        post_id: int,
-        db: Session = Depends(get_db),
-        current_user: User = Depends(get_current_user)
+    post_id: int,
+    db: Session = Depends(get_db),
+    current_user: User = Depends(get_current_user),
 ):
     """
-    Удаляет пост, если текущий пользователь является автором.
+    Deletes a post if the current user is the author.
     """
     post = db.query(Post).filter(Post.id == post_id).first()
+    
     if not post:
         raise HTTPException(status_code=404, detail="Post not found")
+
+    # ✅ Ensure only the author can delete
     if post.author_id != current_user.id:
         raise HTTPException(status_code=403, detail="Not authorized to delete this post")
+
     db.delete(post)
     db.commit()
-    return {"message": "Post deleted successfully"}+    
+    return {"message": "Post deleted successfully"}
+
+@router.get("/search", response_model=List[PostOut])
+def search_posts(
+    query: str,
+    db: Session = Depends(get_db)
+):
+    """
+    Searches posts by title, content, or associated tags.
+    """
+    if not query:
+        return []  # ✅ Return empty list if no query is provided
+
+    # 🔹 Search in title, content, or tags
+    posts = db.query(Post).filter(
+        (Post.title.ilike(f"%{query}%")) |
+        (Post.content.ilike(f"%{query}%")) |
+        (Post.tags.any(Tag.name.ilike(f"%{query}%")))  # ✅ Search in tags
+    ).all()
+
+    return [PostOut.from_orm(post) for post in posts]