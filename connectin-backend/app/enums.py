--- conflicted
+++ resolved
@@ -7,13 +7,6 @@
     REJECTED = "rejected"
     PENDING = "pending"
 
-<<<<<<< HEAD
-# enums.py
-class UserRole(str, Enum):
-    USER = "user"
-    MODERATOR = "moderator"
-    ADMIN = "admin"
-=======
 class UserRole(str, Enum):
     ADMIN = "admin"
     MEMBER = "member"
@@ -31,4 +24,3 @@
     COMPLETED = "Completed"
     BLOCKED = "Blocked"
     ARCHIVED = "Archived"
->>>>>>> 266160f1
