import os
from pydantic_settings import BaseSettings
from dotenv import load_dotenv

# Load environment variables from .env
load_dotenv()

class Settings(BaseSettings):
    AWS_ACCESS_KEY_ID: str
    AWS_SECRET_ACCESS_KEY: str
    AWS_BUCKET_NAME: str

    # ... существующие поля
    DATABASE_URL: str
    SECRET_KEY: str
    
    GITHUB_CLIENT_ID: str
    GITHUB_CLIENT_SECRET: str
    GITHUB_REDIRECT_URI: str

<<<<<<< HEAD
    DATABASE_URL: str
    SECRET_KEY: str

=======
>>>>>>> a63f2c62
    GOOGLE_CLIENT_ID: str
    GOOGLE_CLIENT_SECRET: str
    GOOGLE_REDIRECT_URI: str
    
    # AWS_ACCESS_KEY_ID = str
    # AWS_SECRET_ACCESS_KEY = str
    # AWS_BUCKET_NAME = str
    # AWS_REGION = str

    class Config:
        env_file = ".env"
        env_file_encoding = "utf-8"

# Create a global instance of settings
settings = Settings()<|MERGE_RESOLUTION|>--- conflicted
+++ resolved
@@ -1,41 +1,39 @@
-import os
-from pydantic_settings import BaseSettings
-from dotenv import load_dotenv
+from pydantic_settings import BaseSettings, SettingsConfigDict
+from pydantic import Field, PostgresDsn
+from typing import Optional
 
-# Load environment variables from .env
-load_dotenv()
 
 class Settings(BaseSettings):
-    AWS_ACCESS_KEY_ID: str
-    AWS_SECRET_ACCESS_KEY: str
-    AWS_BUCKET_NAME: str
+    # 🌍 Environment
+    ENVIRONMENT: str = Field("development", env="ENVIRONMENT")
 
-    # ... существующие поля
-    DATABASE_URL: str
-    SECRET_KEY: str
-    
-    GITHUB_CLIENT_ID: str
-    GITHUB_CLIENT_SECRET: str
-    GITHUB_REDIRECT_URI: str
+    # 🔐 Security
+    SECRET_KEY: str = Field(..., env="SECRET_KEY")
 
-<<<<<<< HEAD
-    DATABASE_URL: str
-    SECRET_KEY: str
+    # 🛢 Database
+    DATABASE_URL: PostgresDsn = Field(..., env="DATABASE_URL")
 
-=======
->>>>>>> a63f2c62
-    GOOGLE_CLIENT_ID: str
-    GOOGLE_CLIENT_SECRET: str
-    GOOGLE_REDIRECT_URI: str
-    
-    # AWS_ACCESS_KEY_ID = str
-    # AWS_SECRET_ACCESS_KEY = str
-    # AWS_BUCKET_NAME = str
-    # AWS_REGION = str
+    # ☁️ AWS S3
+    AWS_ACCESS_KEY_ID: str = Field(..., env="AWS_ACCESS_KEY_ID")
+    AWS_SECRET_ACCESS_KEY: str = Field(..., env="AWS_SECRET_ACCESS_KEY")
+    AWS_BUCKET_NAME: str = Field(..., env="AWS_BUCKET_NAME")
+    AWS_REGION: str = Field(..., env="AWS_REGION")
 
-    class Config:
-        env_file = ".env"
-        env_file_encoding = "utf-8"
+    # 🔑 OAuth Providers
+    GOOGLE_CLIENT_ID: str = Field(..., env="GOOGLE_CLIENT_ID")
+    GOOGLE_CLIENT_SECRET: str = Field(..., env="GOOGLE_CLIENT_SECRET")
+    GOOGLE_REDIRECT_URI: str = Field(..., env="GOOGLE_REDIRECT_URI")
 
-# Create a global instance of settings
+    GITHUB_CLIENT_ID: str = Field(..., env="GITHUB_CLIENT_ID")
+    GITHUB_CLIENT_SECRET: str = Field(..., env="GITHUB_CLIENT_SECRET")
+    GITHUB_REDIRECT_URI: str = Field(..., env="GITHUB_REDIRECT_URI")
+
+    model_config = SettingsConfigDict(
+        env_file=".env",
+        env_file_encoding="utf-8",
+        extra="ignore",
+        case_sensitive=True
+    )
+
+
 settings = Settings()